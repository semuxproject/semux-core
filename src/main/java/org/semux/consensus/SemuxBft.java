/**
 * Copyright (c) 2017-2018 The Semux Developers
 *
 * Distributed under the MIT software license, see the accompanying file
 * LICENSE or https://opensource.org/licenses/mit-license.php
 */
package org.semux.consensus;

import static org.semux.consensus.ValidatorActivatedFork.UNIFORM_DISTRIBUTION;
import static org.semux.core.Amount.ZERO;
import static org.semux.core.Amount.sum;

import java.util.ArrayList;
import java.util.Arrays;
import java.util.List;
import java.util.Map;
import java.util.Optional;
import java.util.OptionalLong;
import java.util.Set;
import java.util.concurrent.BlockingQueue;
import java.util.concurrent.LinkedBlockingQueue;
import java.util.concurrent.locks.ReentrantReadWriteLock.WriteLock;
import java.util.stream.Collectors;

import org.semux.Kernel;
import org.semux.Network;
import org.semux.config.Config;
import org.semux.config.Constants;
import org.semux.consensus.SemuxBft.Event.Type;
import org.semux.consensus.exception.SemuxBftException;
import org.semux.core.Amount;
import org.semux.core.Block;
import org.semux.core.BlockHeader;
import org.semux.core.BlockHeaderData;
import org.semux.core.Blockchain;
import org.semux.core.Consensus;
import org.semux.core.PendingManager;
import org.semux.core.SyncManager;
import org.semux.core.Transaction;
import org.semux.core.TransactionExecutor;
import org.semux.core.TransactionResult;
import org.semux.core.state.AccountState;
import org.semux.core.state.DelegateState;
import org.semux.crypto.Hash;
import org.semux.crypto.Hex;
import org.semux.crypto.Key;
import org.semux.crypto.Key.Signature;
import org.semux.net.Channel;
import org.semux.net.ChannelManager;
import org.semux.net.msg.Message;
import org.semux.net.msg.MessageCode;
import org.semux.net.msg.ReasonCode;
import org.semux.net.msg.consensus.NewHeightMessage;
import org.semux.net.msg.consensus.NewViewMessage;
import org.semux.net.msg.consensus.ProposalMessage;
import org.semux.net.msg.consensus.VoteMessage;
import org.semux.util.ArrayUtil;
import org.semux.util.ByteArray;
import org.semux.util.Bytes;
import org.semux.util.MerkleUtil;
import org.semux.util.SystemUtil;
import org.semux.util.TimeUtil;
import org.slf4j.Logger;
import org.slf4j.LoggerFactory;

import com.github.benmanes.caffeine.cache.Cache;
import com.github.benmanes.caffeine.cache.Caffeine;

/**
 * Implements Semux BFT engine based on single-thread event model. States are
 * maintained in the engine and are updated only by the event loop.
 * <p>
 * Asides the main event hub, there are complementary threads:
 * <code>timer</code> and <code>broadcaster</code>. The <code>timer</code>
 * thread emits a TIMEOUT event when the internal timer times out. The
 * <code>broadcaster</code> thread is responsible for relaying BFT messages to
 * peers.
 * <p>
 * The BFT engine may be one of the following status:
 * <ul>
 * <li><code>STOPPED</code>: not started</li>
 * <li><code>SYNCING</code>: waiting for syncing</li>
 * <li><code>RUNNING</code>: working</li>
 * </ul>
 * <p>
 * It is also a state machine; the possible states include:
 * <ul>
 * <li><code>NEW_HEIGHT</code>: the initial state when started</li>
 * <li><code>PROPOSE</code>: gossip block proposal</li>
 * <li><code>VALIDATE</code>: gossip VALIDATE votes between validators</li>
 * <li><code>PRE_COMMIT</code>: gossip PRE_COMMIT votes between validators</li>
 * <li><code>COMMIT</code>: after receiving 2/3+ PRE_COMMIT votes</li>
 * <li><code>FINALIZE</code>: finalize a block</li>
 * </ul>
 */
public class SemuxBft implements Consensus {
    static final Logger logger = LoggerFactory.getLogger(SemuxBft.class);

    protected final Kernel kernel;

    protected final PendingManager pendingMgr;
    protected final SyncManager sync;
    protected final Key coinbase;
    protected final AccountState accountState;
    protected final DelegateState delegateState;
    protected final Timer timer;
    protected final Broadcaster broadcaster;
    protected final BlockingQueue<Event> events = new LinkedBlockingQueue<>();
    protected final Cache<ByteArray, Block> validBlocks = Caffeine.newBuilder().maximumSize(8).build();

    protected Config config;

    protected Blockchain chain;
    protected ChannelManager channelMgr;

    protected Status status;
    protected State state;

    protected long height;
    protected int view;
    protected Proof proof;
    protected Proposal proposal;

    protected List<String> validators;
    protected List<Channel> activeValidators;
    protected long lastUpdate;

    protected VoteSet validateVotes;
    protected VoteSet precommitVotes;
    protected VoteSet commitVotes;

    protected Map<ValidatorActivatedFork, ValidatorActivatedFork.Activation> activatedForks;

    public SemuxBft(Kernel kernel) {
        this.kernel = kernel;
        this.config = kernel.getConfig();

        this.chain = kernel.getBlockchain();
        this.activatedForks = this.chain.getActivatedForks();
        this.channelMgr = kernel.getChannelManager();
        this.pendingMgr = kernel.getPendingManager();
        this.sync = kernel.getSyncManager();
        this.coinbase = kernel.getCoinbase();

        this.accountState = chain.getAccountState();
        this.delegateState = chain.getDelegateState();

        this.timer = new Timer();
        this.broadcaster = new Broadcaster();

        this.status = Status.STOPPED;
        this.state = State.NEW_HEIGHT;
    }

    /**
     * Pause the consensus, and do synchronization.
     * 
     */
    protected void sync(long target) {
        if (status == Status.RUNNING) {
            // change status
            status = Status.SYNCING;

            // reset votes, timer, and events
            clearVotes();
            clearTimerAndEvents();

            // start syncing
            sync.start(target);

            // restore status if not stopped
            if (status != Status.STOPPED) {
                status = Status.RUNNING;

                // enter new height
                enterNewHeight();
            }
        }
    }

    /**
     * Main loop that processes all the BFT events.
     */
    protected void eventLoop() {
        while (!Thread.currentThread().isInterrupted() && status != Status.STOPPED) {
            try {
                Event ev = events.take();
                if (status != Status.RUNNING) {
                    continue;
                }

                // in case we get stuck at one height for too long
                if (lastUpdate + 2 * 60 * 1000L < TimeUtil.currentTimeMillis()) {
                    updateValidators();
                }

                switch (ev.getType()) {
                case STOP:
                    return;
                case TIMEOUT:
                    onTimeout();
                    break;
                case NEW_HEIGHT:
                    onNewHeight(ev.getData());
                    break;
                case NEW_VIEW:
                    onNewView(ev.getData());
                    break;
                case PROPOSAL:
                    onProposal(ev.getData());
                    break;
                case VOTE:
                    onVote(ev.getData());
                    break;
                default:
                    break;
                }
            } catch (InterruptedException e) {
                logger.info("Consensus got interrupted");
                Thread.currentThread().interrupt();
                break;
            } catch (Exception e) {
                logger.warn("Unexpected exception in event loop", e);
            }
        }
    }

    @Override
    public void start() {
        if (status == Status.STOPPED) {
            status = Status.RUNNING;
            timer.start();
            broadcaster.start();
            logger.info("Consensus started");

            enterNewHeight();
            eventLoop();

            logger.info("Consensus stopped");
        }
    }

    @Override
    public void stop() {
        if (status != Status.STOPPED) {
            // interrupt sync
            if (status == Status.SYNCING) {
                sync.stop();
            }

            timer.stop();
            broadcaster.stop();

            status = Status.STOPPED;
            Event ev = new Event(Type.STOP);
            if (!events.offer(ev)) {
                logger.error("Failed to add an event to message queue: ev = {}", ev);
            }
        }
    }

    @Override
    public boolean isRunning() {
        return status == Status.RUNNING;
    }

    /**
     * Enter the NEW_HEIGHT state
     */
    protected void enterNewHeight() {
        state = State.NEW_HEIGHT;

        // update previous block
        Block prevBlock = chain.getLatestBlock();

        // update view state
        height = prevBlock.getNumber() + 1;
        view = 0;
        proof = new Proof(height, view);
        proposal = null;

        // activate forks
        activatedForks = chain.getActivatedForks();
        activateForks();

        // update validators
        updateValidators();

        // reset votes and events
        clearVotes();
        clearTimerAndEvents();

        logger.info("Entered new_height: height = {}, # validators = {}", height, validators.size());
        if (isValidator()) {
            if (this.config.network() == Network.MAINNET && !SystemUtil.bench()) {
                logger.error("You need to upgrade your computer to join the BFT consensus!");
                SystemUtil.exitAsync(SystemUtil.Code.HARDWARE_UPGRADE_NEEDED);
            }
            resetTimeout(config.bftNewHeightTimeout());
        }

        // Broadcast NEW_HEIGHT messages to ALL peers.
        NewHeightMessage msg = new NewHeightMessage(height);
        for (Channel c : channelMgr.getActiveChannels()) {
            c.getMessageQueue().sendMessage(msg);
        }
    }

    /**
     * Enter the PROPOSE state
     */
    protected void enterPropose() {
        state = State.PROPOSE;
        resetTimeout(config.bftProposeTimeout());

        updateValidators();

        if (precommitVotes.isRejected()) {
            view++;
            proof = new Proof(height, view, precommitVotes.getRejections());

            proposal = null;
            clearVotes();
        }

        logger.info("Entered propose: height = {}, view = {}, primary = {}, # connected validators = 1 + {}", height,
                view, isPrimary(), activeValidators.size());

        if (isPrimary()) {
            if (proposal == null) {
                Block block = proposeBlock();
                proposal = new Proposal(proof, block.getHeader(), block.getTransactions());
                proposal.sign(coinbase);
            }

            logger.debug("Proposing: {}", proposal);
            broadcaster.broadcast(new ProposalMessage(proposal));
        }

        // broadcast NEW_VIEW messages.
        NewViewMessage msg = new NewViewMessage(proof);
        for (Channel c : activeValidators) {
            c.getMessageQueue().sendMessage(msg);
        }
    }

    /**
     * Enter the VALIDATE state
     */
    protected void enterValidate() {
        state = State.VALIDATE;
        resetTimeout(config.bftValidateTimeout());
        logger.info("Entered validate: proposal = {}, votes = {} {} {}", proposal != null, validateVotes,
                precommitVotes, commitVotes);

        // validate block proposal
        boolean valid = (proposal != null) && validateBlock(proposal.getBlockHeader(), proposal.getTransactions());

        // construct vote
        Vote vote = valid ? Vote.newApprove(VoteType.VALIDATE, height, view, proposal.getBlockHeader().getHash())
                : Vote.newReject(VoteType.VALIDATE, height, view);
        vote.sign(coinbase);

        // always broadcast vote directly.
        validateVotes.addVote(vote);
        broadcaster.broadcast(new VoteMessage(vote));
    }

    /**
     * Enter the PRE_COMMIT state
     */
    protected void enterPreCommit() {
        state = State.PRE_COMMIT;
        resetTimeout(config.bftPreCommitTimeout());
        logger.info("Entered pre_commit: proposal = {}, votes = {} {} {}", proposal != null, validateVotes,
                precommitVotes, commitVotes);

        // vote YES as long as +2/3 validators received a success block proposal
        Optional<byte[]> blockHash = validateVotes.anyApproved();
        Vote vote = blockHash.map(bytes -> Vote.newApprove(VoteType.PRECOMMIT, height, view, bytes))
                .orElseGet(() -> Vote.newReject(VoteType.PRECOMMIT, height, view));
        vote.sign(coinbase);

        // always broadcast vote directly.
        precommitVotes.addVote(vote);
        broadcaster.broadcast(new VoteMessage(vote));
    }

    /**
     * Enter the COMMIT state
     */
    protected void enterCommit() {
        state = State.COMMIT;
        resetTimeout(config.bftCommitTimeout());
        logger.info("Entered commit: proposal = {}, votes = {} {} {}", proposal != null, validateVotes, precommitVotes,
                commitVotes);

        Optional<byte[]> blockHash = precommitVotes.anyApproved();
        if (!blockHash.isPresent()) {
            throw new SemuxBftException("Entered COMMIT state without +2/3 pre-commit votes");
        } else {
            // create a COMMIT vote
            Vote vote = Vote.newApprove(VoteType.COMMIT, height, view, blockHash.get());
            vote.sign(coinbase);

            // always broadcast vote directly.
            commitVotes.addVote(vote);
            broadcaster.broadcast(new VoteMessage(vote));
        }
    }

    /**
     * Enter the FINALIZE state
     */
    protected void enterFinalize() {
        // make sure we only enter FINALIZE state once per height
        if (state == State.FINALIZE) {
            return;
        }

        state = State.FINALIZE;
        resetTimeout(config.bftFinalizeTimeout());
        logger.info("Entered finalize: proposal = {}, votes = {} {} {}", proposal != null, validateVotes,
                precommitVotes, commitVotes);

        Optional<byte[]> blockHash = precommitVotes.anyApproved();
        Block block;
        if (blockHash.isPresent() && (block = validBlocks.getIfPresent(ByteArray.of(blockHash.get()))) != null) {
            // [1] update view and votes
            List<Signature> votes = new ArrayList<>();
            for (Vote vote : precommitVotes.getApprovals(blockHash.get())) {
                votes.add(vote.getSignature());
            }
            block.setView(view);
            block.setVotes(votes);

            // [2] add the block to chain
            logger.info(block.toString());
            applyBlock(block);
        } else {
            sync(height + 1);
        }
    }

    protected void resetTimeout(long timeout) {
        timer.timeout(timeout);

        events.removeIf(e -> e.type == Type.TIMEOUT);
    }

    protected void jumpToView(int view, Proof proof, Proposal proposal) {
        this.view = view;
        this.proof = proof;
        this.proposal = proposal;
        clearVotes();
        clearTimerAndEvents();

        // enter PROPOSE state
        enterPropose();
    }

    /**
     * Synchronization will be started if the 2/3th active validator's height
     * (sorted by latest block number) is greater than local height. This avoids a
     * vulnerability that malicious validators might announce an extremely large
     * height in order to hang sync process of peers.
     * 
     * @param newHeight
     *            new height
     */
    protected void onNewHeight(long newHeight) {
        if (newHeight > height && state != State.FINALIZE) {
            // update active validators (potential overhead)
            activeValidators = channelMgr.getActiveChannels(validators);

            // Pick 2/3th active validator's height as sync target. The sync will not be
            // started if there are less than 2 active validators.
            OptionalLong target = activeValidators.stream()
                    .mapToLong(c -> c.getRemotePeer().getLatestBlockNumber() + 1)
                    .sorted()
                    .limit((int) Math.floor(activeValidators.size() * 2.0 / 3.0))
                    .max();

            if (target.isPresent() && target.getAsLong() > height) {
                sync(target.getAsLong());
            }
        }
    }

    protected void onNewView(Proof p) {
        logger.trace("On new_view: {}", p);

        if (p.getHeight() == height // at same height
                && p.getView() > view && state != State.COMMIT && state != State.FINALIZE) {// larger view

            // check proof-of-unlock
            VoteSet vs = new VoteSet(VoteType.PRECOMMIT, p.getHeight(), p.getView() - 1, validators);
            vs.addVotes(p.getVotes());
            if (!vs.isRejected()) {
                return;
            }

            // switch view
            logger.debug("Switching view because of NEW_VIEW message");
            jumpToView(p.getView(), p, null);
        }
    }

    protected void onProposal(Proposal p) {
        logger.trace("On proposal: {}", p);

        if (p.getHeight() == height // at the same height
                && (p.getView() == view && proposal == null && (state == State.NEW_HEIGHT || state == State.PROPOSE) // expecting
                        || p.getView() > view && state != State.COMMIT && state != State.FINALIZE) // larger view
                && isPrimary(p.getHeight(), p.getView(), Hex.encode(p.getSignature().getAddress()))) {

            // check proof-of-unlock
            if (p.getView() != 0) {
                VoteSet vs = new VoteSet(VoteType.PRECOMMIT, p.getHeight(), p.getView() - 1, validators);
                vs.addVotes(p.getProof().getVotes());
                if (!vs.isRejected()) {
                    return;
                }
            } else if (!p.getProof().getVotes().isEmpty()) {
                return;
            }
            logger.trace("Proposal accepted: height = {}, view = {}", p.getHeight(), p.getView());

            // forward proposal
            ProposalMessage msg = new ProposalMessage(p);
            broadcaster.broadcast(msg);

            if (view == p.getView()) {
                proposal = p;
            } else {
                // switch view
                logger.debug("Switching view because of PROPOSE message");
                jumpToView(p.getView(), p.getProof(), p);
            }
        }
    }

    protected void onVote(Vote v) {
        logger.trace("On vote: {}", v);

        if (v.getHeight() == height
                && v.getView() == view
                && isFromValidator(v.getSignature())
                && v.validate()) {
            boolean added = false;

            switch (v.getType()) {
            case VALIDATE:
                added = validateVotes.addVote(v);
                break;
            case PRECOMMIT:
                added = precommitVotes.addVote(v);
                break;
            case COMMIT:
                added = commitVotes.addVote(v);
                if (commitVotes.anyApproved().isPresent()) {
                    // skip COMMIT state time out if +2/3 commit votes
                    enterFinalize();
                }
                break;
            }

            if (added) {
                VoteMessage msg = new VoteMessage(v);
                broadcaster.broadcast(msg);
            }
        }
    }

    /**
     * Timeout handler
     */
    protected void onTimeout() {
        switch (state) {
        case NEW_HEIGHT:
            enterPropose();
            break;
        case PROPOSE:
            enterValidate();
            break;
        case VALIDATE:
            enterPreCommit();
            break;
        case PRE_COMMIT:
            if (precommitVotes.anyApproved().isPresent()) {
                enterCommit();
            } else {
                enterPropose();
            }
            break;
        case COMMIT:
            enterFinalize();
            break;
        case FINALIZE:
            enterNewHeight();
            break;
        }
    }

    @Override
    public void onMessage(Channel channel, Message msg) {
        // only process BFT_NEW_HEIGHT message when not running
        if (!isRunning() && msg.getCode() != MessageCode.BFT_NEW_HEIGHT) {
            return;
        }

        switch (msg.getCode()) {
        case BFT_NEW_HEIGHT: {
            NewHeightMessage m = (NewHeightMessage) msg;

            // update peer height state
            channel.getRemotePeer().setLatestBlockNumber(m.getHeight() - 1);

            if (m.getHeight() > height) {
                events.add(new Event(Type.NEW_HEIGHT, m.getHeight()));
            }
            break;
        }
        case BFT_NEW_VIEW: {
            NewViewMessage m = (NewViewMessage) msg;

            // update peer height state
            channel.getRemotePeer().setLatestBlockNumber(m.getHeight() - 1);

            if (m.getHeight() > height) {
                events.add(new Event(Type.NEW_HEIGHT, m.getHeight()));
            } else if (m.getHeight() == height) {
                events.add(new Event(Type.NEW_VIEW, m.getProof()));
            }
            break;
        }
        case BFT_PROPOSAL: {
            ProposalMessage m = (ProposalMessage) msg;
            Proposal p = m.getProposal();

            if (p.getHeight() == height) {
                if (p.validate()) {
                    events.add(new Event(Type.PROPOSAL, m.getProposal()));
                } else {
                    logger.debug("Invalid proposal from {}", channel.getRemotePeer().getPeerId());
                    channel.getMessageQueue().disconnect(ReasonCode.BAD_PEER);
                }
            }
            break;
        }
        case BFT_VOTE: {
            VoteMessage m = (VoteMessage) msg;
            Vote vote = m.getVote();

            if (vote.getHeight() == height) {
                if (vote.revalidate()) {
                    events.add(new Event(Type.VOTE, vote));
                } else {
                    logger.debug("Invalid vote from {}", channel.getRemotePeer().getPeerId());
                    channel.getMessageQueue().disconnect(ReasonCode.BAD_PEER);
                }
            }
            break;
        }
        default: {
            break;
        }
        }
    }

    /**
     * Attempt to activate pending forks at current height.
     */
    private void activateForks() {
        if (config.forkUniformDistributionEnabled()
                && !activatedForks.containsKey(UNIFORM_DISTRIBUTION)
                && height <= UNIFORM_DISTRIBUTION.activationDeadline
                && chain.forkActivated(height, UNIFORM_DISTRIBUTION)) {
            activatedForks.put(UNIFORM_DISTRIBUTION,
                    new ValidatorActivatedFork.Activation(UNIFORM_DISTRIBUTION, height));
            logger.info("Fork UNIFORM_DISTRIBUTION activated at height {}", height);
        }
    }

    /**
     * Update the validator sets.
     */
    protected void updateValidators() {
        validators = chain.getValidators();
        activeValidators = channelMgr.getActiveChannels(validators);
        lastUpdate = TimeUtil.currentTimeMillis();
    }

    /**
     * Check if this node is a validator.
     * 
     * @return
     */
    protected boolean isValidator() {
        return validators.contains(coinbase.toAddressString());
    }

    /**
     * Check if this node is the primary validator for this view.
     *
     * @return
     */
    protected boolean isPrimary() {
        return isPrimary(height, view, coinbase.toAddressString());
    }

    /**
     * Check if a node is the primary for the specified view.
     * 
     * 
     * @param height
     *            block number
     * @param view
     *            a specific view
     * @param peerId
     *            peer id
     * @return
     */
    protected boolean isPrimary(long height, int view, String peerId) {
        return config
                .getPrimaryValidator(validators, height, view, chain.forkActivated(height, UNIFORM_DISTRIBUTION))
                .equals(peerId);
    }

    /**
     * Check if the signature is from one of the validators.
     * 
     * @param sig
     * @return
     */
    protected boolean isFromValidator(Signature sig) {
        return validators.contains(Hex.encode(Hash.h160(sig.getPublicKey())));
    }

    /**
     * Reset all vote sets. This should be invoked whenever height or view changes.
     */
    protected void clearVotes() {
        validateVotes = new VoteSet(VoteType.VALIDATE, height, view, validators);
        precommitVotes = new VoteSet(VoteType.PRECOMMIT, height, view, validators);
        commitVotes = new VoteSet(VoteType.COMMIT, height, view, validators);
    }

    /**
     * Reset timer and events.
     */
    protected void clearTimerAndEvents() {
        timer.clear();
        events.clear();
    }

    /**
     * Create a block for BFT proposal.
     * 
     * @return the proposed block
     */
    protected Block proposeBlock() {
        long t1 = TimeUtil.currentTimeMillis();

        // fetch pending transactions
        final List<PendingManager.PendingTransaction> pending = pendingMgr
                .getPendingTransactions(config.maxBlockTransactionsSize());
        final List<Transaction> pendingTxs = pending.stream()
                .map(tx -> tx.transaction)
                .collect(Collectors.toList());
        final List<TransactionResult> pendingResults = pending.stream()
                .map(tx -> tx.transactionResult)
                .collect(Collectors.toList());

        // compute roots
        byte[] transactionsRoot = MerkleUtil.computeTransactionsRoot(pendingTxs);
        byte[] resultsRoot = MerkleUtil.computeResultsRoot(pendingResults);
        byte[] stateRoot = Bytes.EMPTY_HASH;

        // construct block
        BlockHeader parent = chain.getBlockHeader(height - 1);
        long number = height;
<<<<<<< HEAD
        byte[] prevHash = parent.getHash();
        long timestamp = System.currentTimeMillis();
        /*
         * in case the previous block timestamp is drifted too munch, adjust this block
         * timestamp to avoid invalid blocks (triggered by timestamp rule).
         *
         * See https://github.com/semuxproject/semux-core/issues/1
         */
        timestamp = timestamp > parent.getTimestamp() ? timestamp : parent.getTimestamp() + 1;
=======
        byte[] prevHash = chain.getBlockHeader(height - 1).getHash();
        long timestamp = TimeUtil.currentTimeMillis();
>>>>>>> 4e5c88c1

        // signal UNIFORM_DISTRIBUTION fork
        byte[] data = signalingUniformDistribution()
                ? BlockHeaderData.v1(new BlockHeaderData.ForkSignalSet(UNIFORM_DISTRIBUTION)).toBytes()
                : new byte[0];

        BlockHeader header = new BlockHeader(number, coinbase.toAddress(), prevHash, timestamp, transactionsRoot,
                resultsRoot, stateRoot, data);
        Block block = new Block(header, pendingTxs, pendingResults);

        long t2 = TimeUtil.currentTimeMillis();
        logger.debug("Block creation: # txs = {}, time = {} ms", pendingTxs.size(), t2 - t1);

        return block;
    }

    /**
     * Check whether SemuxBFT should be signaling
     * ${@link ValidatorActivatedFork#UNIFORM_DISTRIBUTION} at current height.
     *
     * @return
     */
    private boolean signalingUniformDistribution() {
        // do not signal the fork if this user decides not to participate in the fork
        if (!config.forkUniformDistributionEnabled()) {
            return false;
        }

        // do not continue signaling after fork activation to save space
        if (activatedForks.containsKey(UNIFORM_DISTRIBUTION)) {
            return false;
        }

        // signal the fork before its activation deadline
        return height <= UNIFORM_DISTRIBUTION.activationDeadline;
    }

    /**
     * Check if a block proposal is success.
     * 
     * @param header
     * @param transactions
     * @return
     */
    protected boolean validateBlock(BlockHeader header, List<Transaction> transactions) {
        long t1 = TimeUtil.currentTimeMillis();

        // [1] check block header
        Block latest = chain.getLatestBlock();
        if (!Block.validateHeader(latest.getHeader(), header)) {
            logger.warn("Invalid block header");
            return false;
        }

        if (header.getTimestamp() - TimeUtil.currentTimeMillis() > config.maxBlockTimeDrift()) {
            logger.warn("A block in the future is not allowed");
            return false;
        }

        if (Arrays.equals(header.getCoinbase(), Constants.COINBASE_ADDRESS)) {
            logger.warn("A block forged by the coinbase magic account is not allowed");
            return false;
        }

        if (!Arrays.equals(header.getCoinbase(), proposal.getSignature().getAddress())) {
            logger.warn("The coinbase should always equal to the proposer's address");
            return false;
        }

        // [2] check transactions and results (skipped)
        List<Transaction> unvalidatedTransactions = getUnvalidatedTransactions(transactions);

        if (!Block.validateTransactions(header, unvalidatedTransactions, transactions, config.network())
                || transactions.stream().mapToInt(Transaction::size).sum() > config.maxBlockTransactionsSize()) {
            logger.warn("Invalid block transactions");
            return false;
        }

        if (transactions.stream().anyMatch(tx -> chain.hasTransaction(tx.getHash()))) {
            logger.warn("Duplicated transaction hash is not allowed");
            return false;
        }

        AccountState as = accountState.track();
        DelegateState ds = delegateState.track();
        TransactionExecutor exec = new TransactionExecutor(config);

        // [3] evaluate transactions
        List<TransactionResult> results = exec.execute(transactions, as, ds);
        if (!Block.validateResults(header, results)) {
            logger.warn("Invalid transactions");
            return false;
        }

        long t2 = TimeUtil.currentTimeMillis();
        logger.debug("Block validation: # txs = {}, time = {} ms", transactions.size(), t2 - t1);

        Block block = new Block(header, transactions, results);
        validBlocks.put(ByteArray.of(block.getHash()), block);
        return true;
    }

    /**
     * Filter transactions to find ones that have not already been validated via the
     * pending manager.
     *
     * @param transactions
     * @return
     */
    protected List<Transaction> getUnvalidatedTransactions(List<Transaction> transactions) {

        Set<Transaction> pendingValidatedTransactions = pendingMgr.getPendingTransactions()
                .stream()
                .filter(pendingTx -> pendingTx.transactionResult.isSuccess())
                .map(pendingTx -> pendingTx.transaction)
                .collect(Collectors.toSet());

        List<Transaction> unvalidatedTransactions = transactions
                .stream()
                .filter(it -> !pendingValidatedTransactions.contains(it))
                .collect(Collectors.toList());

        logger.debug("Block validation: # txs = {}, # txs unvalidated = {}", transactions.size(),
                unvalidatedTransactions.size());

        return unvalidatedTransactions;
    }

    /**
     * Apply a block to the chain.
     * 
     * @param block
     */
    protected void applyBlock(Block block) {
        BlockHeader header = block.getHeader();
        List<Transaction> transactions = block.getTransactions();
        long number = header.getNumber();

        if (header.getNumber() != chain.getLatestBlockNumber() + 1) {
            throw new SemuxBftException("Applying wrong block: number = " + header.getNumber());
        }

        // [1] check block header, skipped

        // [2] check transactions and results, skipped

        AccountState as = chain.getAccountState().track();
        DelegateState ds = chain.getDelegateState().track();
        TransactionExecutor exec = new TransactionExecutor(config);

        // [3] evaluate all transactions
        List<TransactionResult> results = exec.execute(transactions, as, ds);
        if (!Block.validateResults(header, results)) {
            logger.debug("Invalid transactions");
            return;
        }

        // [4] evaluate votes, skipped

        // [5] apply block reward and tx fees
        Amount txsReward = block.getTransactions().stream().map(Transaction::getFee).reduce(ZERO, Amount::sum);
        Amount reward = sum(config.getBlockReward(number), txsReward);

        if (reward.gt0()) {
            as.adjustAvailable(block.getCoinbase(), reward);
        }

        // [6] commit the updates
        as.commit();
        ds.commit();

        WriteLock lock = kernel.getStateLock().writeLock();
        lock.lock();
        try {
            // [7] flush state to disk
            chain.getAccountState().commit();
            chain.getDelegateState().commit();

            // [8] add block to chain
            chain.addBlock(block);
        } finally {
            lock.unlock();
        }
    }

    public enum State {
        NEW_HEIGHT, PROPOSE, VALIDATE, PRE_COMMIT, COMMIT, FINALIZE
    }

    /**
     * Timer used by consensus. It's designed to be single timeout; previous timeout
     * get cleared when new one being added.
     * 
     * NOTE: it's possible that a Timeout event has been emitted when setting a new
     * timeout.
     */
    public class Timer implements Runnable {
        private long timeout;

        private Thread t;

        @Override
        public void run() {
            while (!Thread.currentThread().isInterrupted()) {
                synchronized (this) {
                    if (timeout != -1 && timeout < TimeUtil.currentTimeMillis()) {
                        events.add(new Event(Type.TIMEOUT));
                        timeout = -1;
                        continue;
                    }
                }

                try {
                    Thread.sleep(10);
                } catch (InterruptedException e) {
                    Thread.currentThread().interrupt();
                    break;
                }
            }
        }

        public synchronized void start() {
            if (t == null) {
                t = new Thread(this, "cons-timer");
                t.start();
            }
        }

        public synchronized void stop() {
            if (t != null) {
                try {
                    t.interrupt();
                    t.join(10000);
                } catch (InterruptedException e) {
                    logger.warn("Failed to stop consensus timer");
                    Thread.currentThread().interrupt();
                }
                t = null;
            }
        }

        public synchronized void timeout(long milliseconds) {
            if (milliseconds < 0) {
                throw new IllegalArgumentException("Timeout can not be negative");
            }
            timeout = TimeUtil.currentTimeMillis() + milliseconds;
        }

        public synchronized void clear() {
            timeout = -1;
        }
    }

    public class Broadcaster implements Runnable {
        private final BlockingQueue<Message> queue = new LinkedBlockingQueue<>();

        private Thread t;

        @Override
        public void run() {
            while (!Thread.currentThread().isInterrupted()) {
                try {
                    Message msg = queue.take();

                    // thread-safety via volatile
                    List<Channel> channels = activeValidators;
                    if (channels != null) {
                        int[] indices = ArrayUtil.permutation(channels.size());
                        for (int i = 0; i < indices.length && i < config.netRelayRedundancy(); i++) {
                            Channel c = channels.get(indices[i]);
                            if (c.isActive()) {
                                c.getMessageQueue().sendMessage(msg);
                            }
                        }
                    }
                } catch (InterruptedException e) {
                    Thread.currentThread().interrupt();
                    break;
                }
            }
        }

        public synchronized void start() {
            if (t == null) {
                t = new Thread(this, "cons-relay");
                t.start();
            }
        }

        public synchronized void stop() {
            if (t != null) {
                try {
                    t.interrupt();
                    t.join();
                } catch (InterruptedException e) {
                    logger.error("Failed to stop consensus broadcaster");
                    Thread.currentThread().interrupt();
                }
                t = null;
            }
        }

        public void broadcast(Message msg) {
            if (!queue.offer(msg)) {
                logger.error("Failed to add a message to the broadcast queue: msg = {}", msg);
            }
        }
    }

    public static class Event {
        public enum Type {
            /**
             * Stop signal
             */
            STOP,

            /**
             * Received a timeout signal.
             */
            TIMEOUT,

            /**
             * Received a new height message.
             */
            NEW_HEIGHT,

            /**
             * Received a new view message.
             */
            NEW_VIEW,

            /**
             * Received a proposal message.
             */
            PROPOSAL,

            /**
             * Received a vote message.
             */
            VOTE
        }

        private final Type type;
        private final Object data;

        public Event(Type type) {
            this(type, null);
        }

        public Event(Type type, Object data) {
            this.type = type;
            this.data = data;
        }

        public Type getType() {
            return type;
        }

        @SuppressWarnings("unchecked")
        public <T> T getData() {
            return (T) data;
        }

        @Override
        public String toString() {
            return "Event [type=" + type + ", data=" + data + "]";
        }
    }

    public enum Status {
        STOPPED, RUNNING, SYNCING
    }
}<|MERGE_RESOLUTION|>--- conflicted
+++ resolved
@@ -780,9 +780,8 @@
         // construct block
         BlockHeader parent = chain.getBlockHeader(height - 1);
         long number = height;
-<<<<<<< HEAD
         byte[] prevHash = parent.getHash();
-        long timestamp = System.currentTimeMillis();
+        long timestamp = TimeUtil.currentTimeMillis();
         /*
          * in case the previous block timestamp is drifted too munch, adjust this block
          * timestamp to avoid invalid blocks (triggered by timestamp rule).
@@ -790,10 +789,6 @@
          * See https://github.com/semuxproject/semux-core/issues/1
          */
         timestamp = timestamp > parent.getTimestamp() ? timestamp : parent.getTimestamp() + 1;
-=======
-        byte[] prevHash = chain.getBlockHeader(height - 1).getHash();
-        long timestamp = TimeUtil.currentTimeMillis();
->>>>>>> 4e5c88c1
 
         // signal UNIFORM_DISTRIBUTION fork
         byte[] data = signalingUniformDistribution()
