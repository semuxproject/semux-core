--- conflicted
+++ resolved
@@ -203,18 +203,18 @@
                     as.adjustAvailable(from, neg(sum(value, fee)));
 
                     if (tx.getGas() > config.vmMaxBlockGasLimit()) {
-                        result.setError(Error.INVALID_GAS);
+                        result.setCode(Code.INVALID_GAS);
                     } else if (block == null) {
                         // workaround for pending manager so it doesn't execute these
                         // we charge gas later
                         as.increaseNonce(from);
-                        result.setSuccess(true);
+                        result.setCode(Code.SUCCESS);
                     } else {
                         executeVmTransaction(result, tx, as, block, gasUsedInBlock);
                         gasUsedInBlock += result.getGasUsed();
                     }
                 } else {
-                    result.setError(Error.INSUFFICIENT_AVAILABLE);
+                    result.setCode(Code.INSUFFICIENT_AVAILABLE);
                 }
                 break;
 
@@ -224,14 +224,9 @@
                 break;
             }
 
-<<<<<<< HEAD
             // increase nonce if success
             // creates and calls increase their own nonces internal to VM
-            if (result.isSuccess() && type != TransactionType.CREATE && type != TransactionType.CALL) {
-=======
-            // increase nonce if success or failure
-            if (result.getCode().isAccepted()) {
->>>>>>> 40a00ccd
+            if (result.getCode().isAccepted() && type != TransactionType.CREATE && type != TransactionType.CALL) {
                 as.increaseNonce(from);
             }
         }
@@ -251,14 +246,14 @@
 
         TransactionReceipt summary = executor.run();
         if (summary == null) {
-            result.setSuccess(false);
+            result.setCode(Code.SUCCESS);
         } else {
             for (LogInfo log : summary.getLogs()) {
                 result.addLog(log);
             }
             result.setGasUsed(summary.getGasUsed());
-            result.setReturns(summary.getReturnData());
-            result.setSuccess(summary.isSuccess());
+            result.setReturnData(summary.getReturnData());
+            result.setCode(summary.isSuccess() ? Code.SUCCESS : Code.FAILURE);
         }
     }
 
