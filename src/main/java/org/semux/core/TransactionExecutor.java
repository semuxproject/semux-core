--- conflicted
+++ resolved
@@ -229,20 +229,7 @@
 
                 // VM calls can have fees/values set.
                 as.adjustAvailable(from, neg(sum(value, fee)));
-<<<<<<< HEAD
                 executeVmTransaction(result, tx, as, block, gasUsedInBlock);
-=======
-
-                if (tx.getGas() > config.vmMaxBlockGasLimit()) {
-                    result.setCode(Code.INVALID_GAS);
-                } else {
-                    executeVmTransaction(result, tx, as, ds, block, gasUsedInBlock);
-                    if (result.getCode().isAcceptable()) {
-                        gasUsedInBlock += result.getGasUsed();
-                    }
-                }
-
->>>>>>> 867f4b5b
                 break;
             default:
                 // unsupported transaction type
