--- conflicted
+++ resolved
@@ -47,15 +47,10 @@
 
     @Test
     public void testComputeResultsRoot() {
-<<<<<<< HEAD
-        TransactionResult res1 = new TransactionResult(true, Bytes.random(20), Collections.emptyList(), 0);
-        TransactionResult res2 = new TransactionResult(false, Bytes.random(20), Collections.emptyList(), 0);
-=======
         TransactionResult res1 = new TransactionResult(TransactionResult.Code.SUCCESS, Bytes.random(20),
-                Collections.emptyList());
+                Collections.emptyList(), 0);
         TransactionResult res2 = new TransactionResult(TransactionResult.Code.FAILURE, Bytes.random(20),
-                Collections.emptyList());
->>>>>>> 40a00ccd
+                Collections.emptyList(), 0);
         byte[] b1 = Hash.h256(res1.toBytes());
         byte[] b2 = Hash.h256(res2.toBytes());
         byte[] root = new MerkleTree(Arrays.asList(b1, b2)).getRootHash();
