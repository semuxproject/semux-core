/**
 * Copyright (c) 2017-2018 The Semux Developers
 *
 * Distributed under the MIT software license, see the accompanying file
 * LICENSE or https://opensource.org/licenses/mit-license.php
 */
package org.semux.core;

import static org.junit.Assert.assertArrayEquals;
import static org.junit.Assert.assertEquals;
import static org.junit.Assert.assertFalse;
import static org.junit.Assert.assertTrue;
import static org.semux.core.Amount.ZERO;
import static org.semux.core.Amount.sub;
import static org.semux.core.Amount.sum;
import static org.semux.core.Amount.Unit.NANO_SEM;
import static org.semux.core.Amount.Unit.SEM;
import static org.semux.core.TransactionResult.Code.INSUFFICIENT_AVAILABLE;
import static org.semux.core.TransactionResult.Code.INSUFFICIENT_LOCKED;

import org.junit.Before;
import org.junit.Rule;
import org.junit.Test;
import org.semux.Network;
import org.semux.config.Config;
import org.semux.config.Constants;
import org.semux.config.DevnetConfig;
import org.semux.core.state.AccountState;
import org.semux.core.state.DelegateState;
import org.semux.crypto.Key;
import org.semux.rules.TemporaryDatabaseRule;
import org.semux.util.Bytes;
import org.semux.util.TimeUtil;
import org.semux.vm.client.SemuxBlock;
import org.semux.vm.client.SemuxBlockStore;

public class TransactionExecutorTest {

    @Rule
    public TemporaryDatabaseRule temporaryDBFactory = new TemporaryDatabaseRule();

    private Config config;
    private Blockchain chain;
    private AccountState as;
    private DelegateState ds;
    private TransactionExecutor exec;
    private Network network;
    private SemuxBlock bh = null;

    @Before
    public void prepare() {
        config = new DevnetConfig(Constants.DEFAULT_DATA_DIR);
        chain = new BlockchainImpl(config, temporaryDBFactory);
        as = chain.getAccountState();
        ds = chain.getDelegateState();
        exec = new TransactionExecutor(config, new SemuxBlockStore(chain));
        network = config.network();
    }

    private TransactionResult executeAndCommit(TransactionExecutor exec, Transaction tx, AccountState as,
            DelegateState ds, SemuxBlock bh) {
        TransactionResult res = exec.execute(tx, as, ds, bh);
        as.commit();
        ds.commit();

        return res;
    }

    @Test
    public void testTransfer() {
        Key key = new Key();

        TransactionType type = TransactionType.TRANSFER;
        byte[] from = key.toAddress();
        byte[] to = Bytes.random(20);
        Amount value = NANO_SEM.of(5);
        Amount fee = config.minTransactionFee();
        long nonce = as.getAccount(from).getNonce();
        long timestamp = TimeUtil.currentTimeMillis();
        byte[] data = Bytes.random(16);

        Transaction tx = new Transaction(network, type, to, value, fee, nonce, timestamp, data);
        tx.sign(key);
        assertTrue(tx.validate(network));

        // insufficient available
<<<<<<< HEAD
        TransactionResult result = exec.execute(tx, as.track(), ds.track(), bh);
        assertFalse(result.isSuccess());
=======
        TransactionResult result = exec.execute(tx, as.track(), ds.track());
        assertFalse(result.getCode().isSuccess());
>>>>>>> 40a00ccd

        Amount available = SEM.of(1000);
        as.adjustAvailable(key.toAddress(), available);

        // execute but not commit
<<<<<<< HEAD
        result = exec.execute(tx, as.track(), ds.track(), bh);
        assertTrue(result.isSuccess());
=======
        result = exec.execute(tx, as.track(), ds.track());
        assertTrue(result.getCode().isSuccess());
>>>>>>> 40a00ccd
        assertEquals(available, as.getAccount(key.toAddress()).getAvailable());
        assertEquals(ZERO, as.getAccount(to).getAvailable());

        // execute and commit
<<<<<<< HEAD
        result = executeAndCommit(exec, tx, as.track(), ds.track(), bh);
        assertTrue(result.isSuccess());
=======
        result = executeAndCommit(exec, tx, as.track(), ds.track());
        assertTrue(result.getCode().isSuccess());
>>>>>>> 40a00ccd
        assertEquals(sub(available, sum(value, fee)), as.getAccount(key.toAddress()).getAvailable());
        assertEquals(value, as.getAccount(to).getAvailable());
    }

    @Test
    public void testDelegate() {
        Key delegate = new Key();

        Amount available = SEM.of(2000);
        as.adjustAvailable(delegate.toAddress(), available);

        TransactionType type = TransactionType.DELEGATE;
        byte[] from = delegate.toAddress();
        byte[] to = Bytes.random(20);
        Amount value = config.minDelegateBurnAmount();
        Amount fee = config.minTransactionFee();
        long nonce = as.getAccount(from).getNonce();
        long timestamp = TimeUtil.currentTimeMillis();
        byte[] data = Bytes.random(16);

        // register delegate (to != EMPTY_ADDRESS, random name)
        Transaction tx = new Transaction(network, type, to, value, fee, nonce, timestamp, data).sign(delegate);
<<<<<<< HEAD
        TransactionResult result = exec.execute(tx, as.track(), ds.track(), bh);
        assertFalse(result.isSuccess());

        // register delegate (to == EMPTY_ADDRESS, random name)
        tx = new Transaction(network, type, Bytes.EMPTY_ADDRESS, value, fee, nonce, timestamp, data).sign(delegate);
        result = exec.execute(tx, as.track(), ds.track(), bh);
        assertFalse(result.isSuccess());
=======
        TransactionResult result = exec.execute(tx, as.track(), ds.track());
        assertFalse(result.getCode().isSuccess());

        // register delegate (to == EMPTY_ADDRESS, random name)
        tx = new Transaction(network, type, Bytes.EMPTY_ADDRESS, value, fee, nonce, timestamp, data).sign(delegate);
        result = exec.execute(tx, as.track(), ds.track());
        assertFalse(result.getCode().isSuccess());
>>>>>>> 40a00ccd

        // register delegate (to == EMPTY_ADDRESS, normal name) and commit
        data = Bytes.of("test");
        tx = new Transaction(network, type, Bytes.EMPTY_ADDRESS, value, fee, nonce, timestamp, data).sign(delegate);
<<<<<<< HEAD
        result = executeAndCommit(exec, tx, as.track(), ds.track(), bh);
        assertTrue(result.isSuccess());
=======
        result = executeAndCommit(exec, tx, as.track(), ds.track());
        assertTrue(result.getCode().isSuccess());
>>>>>>> 40a00ccd
        assertEquals(sub(available, sum(config.minDelegateBurnAmount(), fee)),
                as.getAccount(delegate.toAddress()).getAvailable());
        assertArrayEquals(delegate.toAddress(), ds.getDelegateByName(data).getAddress());
        assertArrayEquals(data, ds.getDelegateByAddress(delegate.toAddress()).getName());
    }

    @Test
    public void testVote() {
        Key voter = new Key();
        Key delegate = new Key();

        Amount available = SEM.of(100);
        as.adjustAvailable(voter.toAddress(), available);

        TransactionType type = TransactionType.VOTE;
        byte[] from = voter.toAddress();
        byte[] to = delegate.toAddress();
        Amount value = SEM.of(33);
        Amount fee = config.minTransactionFee();
        long nonce = as.getAccount(from).getNonce();
        long timestamp = TimeUtil.currentTimeMillis();
        byte[] data = {};

        // vote for non-existing delegate
        Transaction tx = new Transaction(network, type, to, value, fee, nonce, timestamp, data).sign(voter);
<<<<<<< HEAD
        TransactionResult result = exec.execute(tx, as.track(), ds.track(), bh);
        assertFalse(result.isSuccess());
=======
        TransactionResult result = exec.execute(tx, as.track(), ds.track());
        assertFalse(result.getCode().isSuccess());
>>>>>>> 40a00ccd

        ds.register(delegate.toAddress(), Bytes.of("delegate"));

        // vote for delegate
<<<<<<< HEAD
        result = executeAndCommit(exec, tx, as.track(), ds.track(), bh);
        assertTrue(result.isSuccess());
=======
        result = executeAndCommit(exec, tx, as.track(), ds.track());
        assertTrue(result.getCode().isSuccess());
>>>>>>> 40a00ccd
        assertEquals(sub(available, sum(value, fee)), as.getAccount(voter.toAddress()).getAvailable());
        assertEquals(value, as.getAccount(voter.toAddress()).getLocked());
        assertEquals(value, ds.getDelegateByAddress(delegate.toAddress()).getVotes());
    }

    @Test
    public void testUnvote() {
        Key voter = new Key();
        Key delegate = new Key();

        Amount available = SEM.of(100);
        as.adjustAvailable(voter.toAddress(), available);

        ds.register(delegate.toAddress(), Bytes.of("delegate"));

        TransactionType type = TransactionType.UNVOTE;
        byte[] from = voter.toAddress();
        byte[] to = delegate.toAddress();
        Amount value = SEM.of(33);
        Amount fee = config.minTransactionFee();
        long nonce = as.getAccount(from).getNonce();
        long timestamp = TimeUtil.currentTimeMillis();
        byte[] data = {};

        // unvote (never voted before)
        Transaction tx = new Transaction(network, type, to, value, fee, nonce, timestamp, data).sign(voter);
<<<<<<< HEAD
        TransactionResult result = exec.execute(tx, as.track(), ds.track(), bh);
        assertFalse(result.isSuccess());
        assertEquals(INSUFFICIENT_LOCKED, result.error);
        ds.vote(voter.toAddress(), delegate.toAddress(), value);

        // unvote (locked = 0)
        result = exec.execute(tx, as.track(), ds.track(), bh);
        assertFalse(result.isSuccess());
        assertEquals(INSUFFICIENT_LOCKED, result.error);
=======
        TransactionResult result = exec.execute(tx, as.track(), ds.track());
        assertFalse(result.getCode().isSuccess());
        assertEquals(INSUFFICIENT_LOCKED, result.code);
        ds.vote(voter.toAddress(), delegate.toAddress(), value);

        // unvote (locked = 0)
        result = exec.execute(tx, as.track(), ds.track());
        assertFalse(result.getCode().isSuccess());
        assertEquals(INSUFFICIENT_LOCKED, result.code);
>>>>>>> 40a00ccd

        as.adjustLocked(voter.toAddress(), value);

        // normal unvote
<<<<<<< HEAD
        result = executeAndCommit(exec, tx, as.track(), ds.track(), bh);
        assertTrue(result.isSuccess());
=======
        result = executeAndCommit(exec, tx, as.track(), ds.track());
        assertTrue(result.getCode().isSuccess());
>>>>>>> 40a00ccd
        assertEquals(sum(available, sub(value, fee)), as.getAccount(voter.toAddress()).getAvailable());
        assertEquals(ZERO, as.getAccount(voter.toAddress()).getLocked());
        assertEquals(ZERO, ds.getDelegateByAddress(delegate.toAddress()).getVotes());
    }

    @Test
    public void testUnvoteInsufficientFee() {
        Key voter = new Key();
        Key delegate = new Key();

        as.adjustAvailable(voter.toAddress(), sub(config.minTransactionFee(), NANO_SEM.of(1)));
        ds.register(delegate.toAddress(), Bytes.of("delegate"));

        TransactionType type = TransactionType.UNVOTE;
        byte[] from = voter.toAddress();
        byte[] to = delegate.toAddress();
        Amount value = SEM.of(100);
        Amount fee = config.minTransactionFee();
        long nonce = as.getAccount(from).getNonce();
        long timestamp = TimeUtil.currentTimeMillis();
        byte[] data = {};

        // unvote (never voted before)
        Transaction tx = new Transaction(network, type, to, value, fee, nonce, timestamp, data).sign(voter);

<<<<<<< HEAD
        TransactionResult result = exec.execute(tx, as.track(), ds.track(), bh);
        assertFalse(result.isSuccess());
        assertEquals(INSUFFICIENT_AVAILABLE, result.error);
=======
        TransactionResult result = exec.execute(tx, as.track(), ds.track());
        assertFalse(result.getCode().isSuccess());
        assertEquals(INSUFFICIENT_AVAILABLE, result.code);
>>>>>>> 40a00ccd
    }

    @Test
    public void testValidateDelegateName() {
        assertFalse(TransactionExecutor.validateDelegateName(Bytes.random(2)));
        assertFalse(TransactionExecutor.validateDelegateName(Bytes.random(17)));
        assertFalse(TransactionExecutor.validateDelegateName(new byte[] { 0x11, 0x22, 0x33 }));

        int[][] ranges = { { 'a', 'z' }, { '0', '9' }, { '_', '_' } };
        for (int[] range : ranges) {
            for (int i = range[0]; i <= range[1]; i++) {
                byte[] data = new byte[3];
                data[0] = (byte) i;
                data[1] = (byte) i;
                data[2] = (byte) i;
                assertTrue(TransactionExecutor.validateDelegateName(data));
            }
        }
    }
}<|MERGE_RESOLUTION|>--- conflicted
+++ resolved
@@ -84,36 +84,21 @@
         assertTrue(tx.validate(network));
 
         // insufficient available
-<<<<<<< HEAD
-        TransactionResult result = exec.execute(tx, as.track(), ds.track(), bh);
-        assertFalse(result.isSuccess());
-=======
-        TransactionResult result = exec.execute(tx, as.track(), ds.track());
-        assertFalse(result.getCode().isSuccess());
->>>>>>> 40a00ccd
+        TransactionResult result = exec.execute(tx, as.track(), ds.track(), bh);
+        assertFalse(result.getCode().isSuccess());
 
         Amount available = SEM.of(1000);
         as.adjustAvailable(key.toAddress(), available);
 
         // execute but not commit
-<<<<<<< HEAD
         result = exec.execute(tx, as.track(), ds.track(), bh);
-        assertTrue(result.isSuccess());
-=======
-        result = exec.execute(tx, as.track(), ds.track());
-        assertTrue(result.getCode().isSuccess());
->>>>>>> 40a00ccd
+        assertTrue(result.getCode().isSuccess());
         assertEquals(available, as.getAccount(key.toAddress()).getAvailable());
         assertEquals(ZERO, as.getAccount(to).getAvailable());
 
         // execute and commit
-<<<<<<< HEAD
-        result = executeAndCommit(exec, tx, as.track(), ds.track(), bh);
-        assertTrue(result.isSuccess());
-=======
-        result = executeAndCommit(exec, tx, as.track(), ds.track());
-        assertTrue(result.getCode().isSuccess());
->>>>>>> 40a00ccd
+        result = executeAndCommit(exec, tx, as.track(), ds.track(), bh);
+        assertTrue(result.getCode().isSuccess());
         assertEquals(sub(available, sum(value, fee)), as.getAccount(key.toAddress()).getAvailable());
         assertEquals(value, as.getAccount(to).getAvailable());
     }
@@ -136,34 +121,20 @@
 
         // register delegate (to != EMPTY_ADDRESS, random name)
         Transaction tx = new Transaction(network, type, to, value, fee, nonce, timestamp, data).sign(delegate);
-<<<<<<< HEAD
-        TransactionResult result = exec.execute(tx, as.track(), ds.track(), bh);
-        assertFalse(result.isSuccess());
+        TransactionResult result = exec.execute(tx, as.track(), ds.track(), bh);
+        assertFalse(result.getCode().isSuccess());
 
         // register delegate (to == EMPTY_ADDRESS, random name)
         tx = new Transaction(network, type, Bytes.EMPTY_ADDRESS, value, fee, nonce, timestamp, data).sign(delegate);
         result = exec.execute(tx, as.track(), ds.track(), bh);
-        assertFalse(result.isSuccess());
-=======
-        TransactionResult result = exec.execute(tx, as.track(), ds.track());
-        assertFalse(result.getCode().isSuccess());
-
-        // register delegate (to == EMPTY_ADDRESS, random name)
-        tx = new Transaction(network, type, Bytes.EMPTY_ADDRESS, value, fee, nonce, timestamp, data).sign(delegate);
-        result = exec.execute(tx, as.track(), ds.track());
-        assertFalse(result.getCode().isSuccess());
->>>>>>> 40a00ccd
+        assertFalse(result.getCode().isSuccess());
 
         // register delegate (to == EMPTY_ADDRESS, normal name) and commit
         data = Bytes.of("test");
         tx = new Transaction(network, type, Bytes.EMPTY_ADDRESS, value, fee, nonce, timestamp, data).sign(delegate);
-<<<<<<< HEAD
-        result = executeAndCommit(exec, tx, as.track(), ds.track(), bh);
-        assertTrue(result.isSuccess());
-=======
-        result = executeAndCommit(exec, tx, as.track(), ds.track());
-        assertTrue(result.getCode().isSuccess());
->>>>>>> 40a00ccd
+
+        result = executeAndCommit(exec, tx, as.track(), ds.track(), bh);
+        assertTrue(result.getCode().isSuccess());
         assertEquals(sub(available, sum(config.minDelegateBurnAmount(), fee)),
                 as.getAccount(delegate.toAddress()).getAvailable());
         assertArrayEquals(delegate.toAddress(), ds.getDelegateByName(data).getAddress());
@@ -189,24 +160,14 @@
 
         // vote for non-existing delegate
         Transaction tx = new Transaction(network, type, to, value, fee, nonce, timestamp, data).sign(voter);
-<<<<<<< HEAD
-        TransactionResult result = exec.execute(tx, as.track(), ds.track(), bh);
-        assertFalse(result.isSuccess());
-=======
-        TransactionResult result = exec.execute(tx, as.track(), ds.track());
-        assertFalse(result.getCode().isSuccess());
->>>>>>> 40a00ccd
+        TransactionResult result = exec.execute(tx, as.track(), ds.track(), bh);
+        assertFalse(result.getCode().isSuccess());
 
         ds.register(delegate.toAddress(), Bytes.of("delegate"));
 
         // vote for delegate
-<<<<<<< HEAD
-        result = executeAndCommit(exec, tx, as.track(), ds.track(), bh);
-        assertTrue(result.isSuccess());
-=======
-        result = executeAndCommit(exec, tx, as.track(), ds.track());
-        assertTrue(result.getCode().isSuccess());
->>>>>>> 40a00ccd
+        result = executeAndCommit(exec, tx, as.track(), ds.track(), bh);
+        assertTrue(result.getCode().isSuccess());
         assertEquals(sub(available, sum(value, fee)), as.getAccount(voter.toAddress()).getAvailable());
         assertEquals(value, as.getAccount(voter.toAddress()).getLocked());
         assertEquals(value, ds.getDelegateByAddress(delegate.toAddress()).getVotes());
@@ -233,38 +194,21 @@
 
         // unvote (never voted before)
         Transaction tx = new Transaction(network, type, to, value, fee, nonce, timestamp, data).sign(voter);
-<<<<<<< HEAD
-        TransactionResult result = exec.execute(tx, as.track(), ds.track(), bh);
-        assertFalse(result.isSuccess());
-        assertEquals(INSUFFICIENT_LOCKED, result.error);
+        TransactionResult result = exec.execute(tx, as.track(), ds.track(), bh);
+        assertFalse(result.getCode().isSuccess());
+        assertEquals(INSUFFICIENT_LOCKED, result.code);
         ds.vote(voter.toAddress(), delegate.toAddress(), value);
 
         // unvote (locked = 0)
         result = exec.execute(tx, as.track(), ds.track(), bh);
-        assertFalse(result.isSuccess());
-        assertEquals(INSUFFICIENT_LOCKED, result.error);
-=======
-        TransactionResult result = exec.execute(tx, as.track(), ds.track());
         assertFalse(result.getCode().isSuccess());
         assertEquals(INSUFFICIENT_LOCKED, result.code);
-        ds.vote(voter.toAddress(), delegate.toAddress(), value);
-
-        // unvote (locked = 0)
-        result = exec.execute(tx, as.track(), ds.track());
-        assertFalse(result.getCode().isSuccess());
-        assertEquals(INSUFFICIENT_LOCKED, result.code);
->>>>>>> 40a00ccd
 
         as.adjustLocked(voter.toAddress(), value);
 
         // normal unvote
-<<<<<<< HEAD
-        result = executeAndCommit(exec, tx, as.track(), ds.track(), bh);
-        assertTrue(result.isSuccess());
-=======
-        result = executeAndCommit(exec, tx, as.track(), ds.track());
-        assertTrue(result.getCode().isSuccess());
->>>>>>> 40a00ccd
+        result = executeAndCommit(exec, tx, as.track(), ds.track(), bh);
+        assertTrue(result.getCode().isSuccess());
         assertEquals(sum(available, sub(value, fee)), as.getAccount(voter.toAddress()).getAvailable());
         assertEquals(ZERO, as.getAccount(voter.toAddress()).getLocked());
         assertEquals(ZERO, ds.getDelegateByAddress(delegate.toAddress()).getVotes());
@@ -290,15 +234,9 @@
         // unvote (never voted before)
         Transaction tx = new Transaction(network, type, to, value, fee, nonce, timestamp, data).sign(voter);
 
-<<<<<<< HEAD
-        TransactionResult result = exec.execute(tx, as.track(), ds.track(), bh);
-        assertFalse(result.isSuccess());
-        assertEquals(INSUFFICIENT_AVAILABLE, result.error);
-=======
-        TransactionResult result = exec.execute(tx, as.track(), ds.track());
+        TransactionResult result = exec.execute(tx, as.track(), ds.track(), bh);
         assertFalse(result.getCode().isSuccess());
         assertEquals(INSUFFICIENT_AVAILABLE, result.code);
->>>>>>> 40a00ccd
     }
 
     @Test
