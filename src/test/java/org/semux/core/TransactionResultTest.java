/**
 * Copyright (c) 2017-2018 The Semux Developers
 *
 * Distributed under the MIT software license, see the accompanying file
 * LICENSE or https://opensource.org/licenses/mit-license.php
 */
package org.semux.core;

import static org.junit.Assert.assertArrayEquals;
import static org.junit.Assert.assertEquals;
import static org.junit.Assert.assertFalse;
import static org.junit.Assert.assertTrue;

import java.util.ArrayList;
import java.util.Arrays;
import java.util.List;

import org.ethereum.vm.DataWord;
import org.ethereum.vm.LogInfo;
import org.junit.Test;
import org.semux.util.Bytes;
import org.slf4j.Logger;
import org.slf4j.LoggerFactory;

public class TransactionResultTest {

    private static final Logger logger = LoggerFactory.getLogger(TransactionResultTest.class);

    private byte[] returns = Bytes.random(20);
    private List<LogInfo> logs = new ArrayList<>();

    public TransactionResultTest() {

        logs.add(createLogInfo());
        logs.add(createLogInfo());
    }

    private LogInfo createLogInfo() {
        List<DataWord> topics = new ArrayList<>();
        topics.add(DataWord.of(Bytes.random(8)));
        topics.add(DataWord.of(1980));

        return new LogInfo(Bytes.random(22), topics, Bytes.random(8));
    }

    @Test
<<<<<<< HEAD
    public void testNew() {
        TransactionResult res = new TransactionResult(valid, returns, logs, 0);
        assertTrue(res.validate());
=======
    public void testCode() {
        for (TransactionResult.Code code : TransactionResult.Code.values()) {
            if (code.name().startsWith("SUCCESS")) {
                assertTrue(code.isSuccess());
                assertFalse(code.isFailure());
                assertTrue(code.isAccepted());
                assertFalse(code.isRejected());
            } else if (code.name().startsWith("FAILURE")) {
                assertFalse(code.isSuccess());
                assertTrue(code.isFailure());
                assertTrue(code.isAccepted());
                assertFalse(code.isRejected());
            } else {
                assertFalse(code.isSuccess());
                assertFalse(code.isFailure());
                assertFalse(code.isAccepted());
                assertTrue(code.isRejected());
            }
        }
    }
>>>>>>> 40a00ccd

    @Test
    public void testNew() {
        TransactionResult res = new TransactionResult(TransactionResult.Code.SUCCESS, returns, logs);
        testFields(res);
    }

    @Test
    public void testSerialization() {
<<<<<<< HEAD
        TransactionResult res = new TransactionResult(valid, returns, logs, 0);
=======
        TransactionResult res = new TransactionResult(TransactionResult.Code.SUCCESS, returns, logs);
>>>>>>> 40a00ccd

        testFields(TransactionResult.fromBytes(res.toBytes()));
    }

    @Test
    public void testTransactionResultSize() {
<<<<<<< HEAD
        TransactionResult res = new TransactionResult(valid, returns, logs, 0);
=======
        TransactionResult res = new TransactionResult(TransactionResult.Code.SUCCESS, returns, logs);
>>>>>>> 40a00ccd
        byte[] bytes = res.toBytes();

        logger.info("result size: {} B, {} GB per 1M txs", bytes.length, 1000000.0 * bytes.length / 1024 / 1024 / 1024);
    }

    private void testFields(TransactionResult res) {
        assertArrayEquals(returns, res.getReturnData());
        assertEquals(logs.size(), res.getLogs().size());
        for (int i = 0; i < logs.size(); i++) {
            assertEquals(logs.get(i).toString(), res.getLogs().get(i).toString());
        }
    }
}<|MERGE_RESOLUTION|>--- conflicted
+++ resolved
@@ -44,11 +44,6 @@
     }
 
     @Test
-<<<<<<< HEAD
-    public void testNew() {
-        TransactionResult res = new TransactionResult(valid, returns, logs, 0);
-        assertTrue(res.validate());
-=======
     public void testCode() {
         for (TransactionResult.Code code : TransactionResult.Code.values()) {
             if (code.name().startsWith("SUCCESS")) {
@@ -69,32 +64,24 @@
             }
         }
     }
->>>>>>> 40a00ccd
 
     @Test
     public void testNew() {
-        TransactionResult res = new TransactionResult(TransactionResult.Code.SUCCESS, returns, logs);
+        TransactionResult res = new TransactionResult(TransactionResult.Code.SUCCESS, returns, logs, 0);
         testFields(res);
     }
 
     @Test
     public void testSerialization() {
-<<<<<<< HEAD
-        TransactionResult res = new TransactionResult(valid, returns, logs, 0);
-=======
-        TransactionResult res = new TransactionResult(TransactionResult.Code.SUCCESS, returns, logs);
->>>>>>> 40a00ccd
+
+        TransactionResult res = new TransactionResult(TransactionResult.Code.SUCCESS, returns, logs, 0);
 
         testFields(TransactionResult.fromBytes(res.toBytes()));
     }
 
     @Test
     public void testTransactionResultSize() {
-<<<<<<< HEAD
-        TransactionResult res = new TransactionResult(valid, returns, logs, 0);
-=======
-        TransactionResult res = new TransactionResult(TransactionResult.Code.SUCCESS, returns, logs);
->>>>>>> 40a00ccd
+        TransactionResult res = new TransactionResult(TransactionResult.Code.SUCCESS, returns, logs, 0);
         byte[] bytes = res.toBytes();
 
         logger.info("result size: {} B, {} GB per 1M txs", bytes.length, 1000000.0 * bytes.length / 1024 / 1024 / 1024);
