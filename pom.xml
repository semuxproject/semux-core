<project xmlns="http://maven.apache.org/POM/4.0.0" xmlns:xsi="http://www.w3.org/2001/XMLSchema-instance"
         xsi:schemaLocation="http://maven.apache.org/POM/4.0.0 http://maven.apache.org/xsd/maven-4.0.0.xsd">
    <modelVersion>4.0.0</modelVersion>
    <groupId>org.semux</groupId>
    <artifactId>semux</artifactId>
<<<<<<< HEAD
    <version>1.4.0</version>
    <packaging>pom</packaging>
=======
    <version>1.5.0</version>
    <packaging>jar</packaging>
    <description>Semux is an experimental high-performance blockchain platform that powers decentralized application.</description>
>>>>>>> a7d2534a

    <description>Semux is an experimental high-performance blockchain platform that powers decentralized application.
    </description>

    <organization>
        <name>Semux Foundation</name>
        <url>https://www.semux.org</url>
    </organization>

    <licenses>
        <license>
            <name>MIT License</name>
            <url>https://opensource.org/licenses/MIT</url>
            <distribution>repo</distribution>
        </license>
    </licenses>

    <issueManagement>
        <system>GitHub</system>
        <url>https://github.com/semuxproject/semux-core/issues</url>
    </issueManagement>

    <repositories>
        <repository>
            <id>bintray</id>
            <url>https://jcenter.bintray.com</url>
        </repository>
        <repository>
            <id>jitpack.io</id>
            <url>https://jitpack.io</url>
        </repository>
    </repositories>

    <pluginRepositories>
        <pluginRepository>
            <id>bintray</id>
            <url>https://jcenter.bintray.com</url>
        </pluginRepository>
    </pluginRepositories>

    <modules>
        <module>api</module>
        <module>client</module>
        <module>core</module>
        <!-- todo -->
        <module>package</module>
        <module>swing-gui</module>
    </modules>

    <properties>
        <maven.compiler.source>1.8</maven.compiler.source>
        <maven.compiler.target>1.8</maven.compiler.target>
    </properties>

    <build>
        <plugins>
            <!-- code coverage -->
            <plugin>
                <groupId>org.eluder.coveralls</groupId>
                <artifactId>coveralls-maven-plugin</artifactId>
                <version>4.3.0</version>
                <configuration>
                    <sourceDirectories>
                        <sourceDirectory>${basedir}/src/gen/java</sourceDirectory>
                    </sourceDirectories>
                </configuration>
            </plugin>
            <plugin>
                <groupId>org.codehaus.mojo</groupId>
                <artifactId>cobertura-maven-plugin</artifactId>
                <version>2.7</version>
                <configuration>
                    <format>xml</format>
                    <maxmem>256m</maxmem>
                    <aggregate>true</aggregate>
                    <quiet>true</quiet>
                    <instrumentation>
                        <ignoreTrivial>true</ignoreTrivial>
                    </instrumentation>
                    <check/>
                </configuration>
            </plugin>

            <!-- license header check -->
            <plugin>
                <groupId>com.mycila</groupId>
                <artifactId>license-maven-plugin</artifactId>
                <version>3.0</version>
                <configuration>
                    <header>misc/license_header.txt</header>
                    <encoding>UTF-8</encoding>
                    <includes>
                        <include>src/main/**/*.java</include>
                        <include>src/test/**/*.java</include>
                    </includes>
                </configuration>
            </plugin>

            <!-- eclipse formatter/validator -->
            <plugin>
                <groupId>net.revelc.code.formatter</groupId>
                <artifactId>formatter-maven-plugin</artifactId>
                <version>2.7.0</version>
                <configuration>
                    <encoding>UTF-8</encoding>
                    <lineEnding>LF</lineEnding>
                    <configFile>${project.basedir}/misc/formatter_eclipse.xml</configFile>
                    <directories>
                        <directory>${project.basedir}/src/main/java</directory>
                        <directory>${project.basedir}/src/test/java</directory>
                    </directories>
                </configuration>
            </plugin>

            <!-- eclipse import sorter -->
            <plugin>
                <groupId>net.revelc.code</groupId>
                <artifactId>impsort-maven-plugin</artifactId>
                <version>1.2.0</version>
                <configuration>
                    <groups>java.,javax.,org.,com.</groups>
                    <staticGroups>java,*</staticGroups>
                    <excludes></excludes>
                </configuration>
                <executions>
                    <execution>
                        <id>sort-imports</id>
                        <goals>
                            <goal>sort</goal>
                        </goals>
                    </execution>
                </executions>
            </plugin>

            <!-- FindBugs -->
            <plugin>
                <groupId>org.codehaus.mojo</groupId>
                <artifactId>findbugs-maven-plugin</artifactId>
                <version>3.0.5</version>
                <configuration>
                    <effort>Max</effort>
                    <!-- FIXME: lower the FindBugs threshold to Medium -->
                    <threshold>High</threshold>
                    <xmlOutput>true</xmlOutput>
                    <excludeFilterFile>${project.basedir}/findbugs-exclude.xml</excludeFilterFile>
                </configuration>
            </plugin>

            <!-- testing -->
            <plugin>
                <groupId>org.apache.maven.plugins</groupId>
                <artifactId>maven-surefire-plugin</artifactId>
                <version>2.22.0</version>
                <configuration>
                    <!-- do not reuse JVM instances -->
                    <forkCount>1</forkCount>
                    <reuseForks>false</reuseForks>
                    <!-- allow flaky tests -->
                    <rerunFailingTestsCount>2</rerunFailingTestsCount>
                    <argLine>-Xmx1024m</argLine>
                </configuration>
            </plugin>
        </plugins>
    </build>
<<<<<<< HEAD
=======

    <dependencies>
        <!-- EVM -->
        <dependency>
            <groupId>com.github.semuxproject</groupId>
            <artifactId>evm</artifactId>
            <version>f0cd3256aad61634e0efb320478e8075beec076f</version>
        </dependency>

        <!-- Swagger & JAX-RS API -->
        <dependency>
            <groupId>javax.ws.rs</groupId>
            <artifactId>javax.ws.rs-api</artifactId>
            <version>2.1.1</version>
        </dependency>
        <dependency>
            <groupId>javax.validation</groupId>
            <artifactId>validation-api</artifactId>
            <version>2.0.1.Final</version>
        </dependency>
        <dependency>
            <groupId>io.swagger</groupId>
            <artifactId>swagger-annotations</artifactId>
            <version>1.5.22</version>
        </dependency>
        <dependency>
            <groupId>org.webjars</groupId>
            <artifactId>swagger-ui</artifactId>
            <version>3.19.4</version>
        </dependency>
        <!-- at least one runtime needs to be provided -->
        <dependency>
            <groupId>org.glassfish.jersey.core</groupId>
            <artifactId>jersey-common</artifactId>
            <version>2.28</version>
            <exclusions>
                <exclusion>
                    <groupId>javax.annotation</groupId>
                    <artifactId>javax.annotation-api</artifactId>
                </exclusion>
            </exclusions>
        </dependency>

        <!-- Java 9 Deprecated Packages Required by JAX-RS -->
        <dependency>
            <groupId>javax.activation</groupId>
            <artifactId>activation</artifactId>
            <version>1.1.1</version>
        </dependency>
        <dependency>
            <groupId>javax.xml.bind</groupId>
            <artifactId>jaxb-api</artifactId>
            <version>2.3.1</version>
        </dependency>
        <dependency>
            <groupId>javax.annotation</groupId>
            <artifactId>javax.annotation-api</artifactId>
            <version>1.3.2</version>
        </dependency>

        <!-- Logging framework -->
        <dependency>
            <groupId>org.slf4j</groupId>
            <artifactId>slf4j-api</artifactId>
            <version>1.7.26</version>
        </dependency>
        <dependency>
            <groupId>org.apache.logging.log4j</groupId>
            <artifactId>log4j-api</artifactId>
            <version>2.11.2</version>
        </dependency>
        <dependency>
            <groupId>org.apache.logging.log4j</groupId>
            <artifactId>log4j-core</artifactId>
            <version>2.11.2</version>
        </dependency>
        <dependency>
            <groupId>org.apache.logging.log4j</groupId>
            <artifactId>log4j-slf4j-impl</artifactId>
            <version>2.11.2</version>
        </dependency>

        <!-- Bouncy Castle -->
        <dependency>
            <groupId>org.bouncycastle</groupId>
            <artifactId>bcprov-jdk15on</artifactId>
            <version>1.61</version>
        </dependency>

        <!-- LevelDB -->
        <dependency>
            <groupId>org.ethereum</groupId>
            <artifactId>leveldbjni-all</artifactId>
            <version>1.18.3</version>
        </dependency>

        <!-- Netty network framework -->
        <dependency>
            <groupId>io.netty</groupId>
            <artifactId>netty-all</artifactId>
            <version>4.1.36.Final</version>
        </dependency>

        <!-- Snappy Java -->
        <dependency>
            <groupId>org.xerial.snappy</groupId>
            <artifactId>snappy-java</artifactId>
            <version>1.1.7.3</version>
        </dependency>

        <!-- Oshi Core -->
        <dependency>
            <groupId>com.github.oshi</groupId>
            <artifactId>oshi-core</artifactId>
            <version>3.13.2</version>
        </dependency>

        <!-- Apache commons -->
        <dependency>
            <groupId>org.apache.commons</groupId>
            <artifactId>commons-lang3</artifactId>
            <version>3.9</version>
        </dependency>
        <dependency>
            <groupId>org.apache.commons</groupId>
            <artifactId>commons-collections4</artifactId>
            <version>4.3</version>
        </dependency>
        <dependency>
            <groupId>commons-logging</groupId>
            <artifactId>commons-logging</artifactId>
            <version>1.2</version>
        </dependency>
        <dependency>
            <groupId>commons-validator</groupId>
            <artifactId>commons-validator</artifactId>
            <version>1.6</version>
            <exclusions>
                <exclusion>
                    <groupId>commons-collections</groupId>
                    <artifactId>commons-collections</artifactId>
                </exclusion>
                <exclusion>
                    <groupId>commons-logging</groupId>
                    <artifactId>commons-logging</artifactId>
                </exclusion>
            </exclusions>
        </dependency>
        <dependency>
            <groupId>commons-cli</groupId>
            <artifactId>commons-cli</artifactId>
            <version>1.4</version>
        </dependency>
        <dependency>
            <groupId>commons-io</groupId>
            <artifactId>commons-io</artifactId>
            <version>2.6</version>
            <scope>test</scope>
        </dependency>
        <dependency>
            <groupId>commons-net</groupId>
            <artifactId>commons-net</artifactId>
            <version>3.6</version>
        </dependency>

        <!-- JSON -->
        <dependency>
            <groupId>com.fasterxml.jackson.core</groupId>
            <artifactId>jackson-core</artifactId>
            <version>2.9.9</version>
        </dependency>
        <dependency>
            <groupId>com.fasterxml.jackson.core</groupId>
            <artifactId>jackson-databind</artifactId>
            <version>2.9.9</version>
        </dependency>

        <!-- ED25519 -->
        <dependency>
            <groupId>net.i2p.crypto</groupId>
            <artifactId>eddsa</artifactId>
            <version>0.3.0</version>
        </dependency>

        <!-- zxing QR -->
        <dependency>
            <groupId>com.google.zxing</groupId>
            <artifactId>core</artifactId>
            <version>3.4.0</version>
        </dependency>

        <!-- weupnp -->
        <dependency>
            <groupId>org.bitlet</groupId>
            <artifactId>weupnp</artifactId>
            <version>0.1.4</version>
        </dependency>

        <!-- semantic version -->
        <dependency>
            <groupId>com.github.zafarkhaja</groupId>
            <artifactId>java-semver</artifactId>
            <version>0.9.0</version>
        </dependency>

        <!-- Caffeine Caching Library -->
        <dependency>
            <groupId>com.github.ben-manes.caffeine</groupId>
            <artifactId>caffeine</artifactId>
            <version>2.7.0</version>
        </dependency>

        <!-- Testing Libraries -->
        <dependency>
            <groupId>junit</groupId>
            <artifactId>junit</artifactId>
            <version>4.12</version>
            <scope>test</scope>
        </dependency>
        <dependency>
            <groupId>org.hamcrest</groupId>
            <artifactId>hamcrest-core</artifactId>
            <version>2.1</version>
            <scope>test</scope>
        </dependency>
        <dependency>
            <groupId>org.hamcrest</groupId>
            <artifactId>hamcrest-library</artifactId>
            <version>2.1</version>
            <scope>test</scope>
        </dependency>
        <dependency>
            <groupId>org.assertj</groupId>
            <artifactId>assertj-core</artifactId>
            <version>3.12.2</version>
            <scope>test</scope>
        </dependency>
        <dependency>
            <groupId>org.assertj</groupId>
            <artifactId>assertj-swing</artifactId>
            <version>3.9.2</version>
            <scope>test</scope>
        </dependency>
        <dependency>
            <groupId>org.assertj</groupId>
            <artifactId>assertj-swing-junit</artifactId>
            <version>3.9.2</version>
            <scope>test</scope>
        </dependency>
        <dependency>
            <groupId>org.mockito</groupId>
            <artifactId>mockito-core</artifactId>
            <version>2.27.0</version>
            <scope>test</scope>
        </dependency>
        <dependency>
            <groupId>com.github.stefanbirkner</groupId>
            <artifactId>system-rules</artifactId>
            <version>1.19.0</version>
            <scope>test</scope>
            <exclusions>
                <exclusion>
                    <groupId>junit</groupId>
                    <artifactId>junit-dep</artifactId>
                </exclusion>
            </exclusions>
        </dependency>
        <dependency>
            <groupId>org.awaitility</groupId>
            <artifactId>awaitility</artifactId>
            <version>3.1.6</version>
            <scope>test</scope>
        </dependency>
        <dependency>
            <groupId>org.rauschig</groupId>
            <artifactId>jarchivelib</artifactId>
            <version>1.0.0</version>
            <scope>test</scope>
        </dependency>
        <dependency>
            <groupId>org.knowm.xchart</groupId>
            <artifactId>xchart</artifactId>
            <version>3.5.4</version>
            <scope>test</scope>
        </dependency>
        <dependency>
            <groupId>org.apache.cxf</groupId>
            <artifactId>cxf-rt-rs-client</artifactId>
            <version>3.3.2</version>
            <scope>test</scope>
            <exclusions>
                <exclusion>
                    <groupId>javax.annotation</groupId>
                    <artifactId>javax.annotation-api</artifactId>
                </exclusion>
            </exclusions>
        </dependency>
        <dependency>
            <groupId>com.fasterxml.jackson.jaxrs</groupId>
            <artifactId>jackson-jaxrs-json-provider</artifactId>
            <version>2.9.9</version>
            <scope>test</scope>
        </dependency>

    </dependencies>

    <profiles>
        <profile>
            <id>src-build</id>
            <activation>
                <activeByDefault>false</activeByDefault>
            </activation>
            <properties>
                <skip.git.info>true</skip.git.info>
                <git.commit.id.abbrev>local</git.commit.id.abbrev>
            </properties>
        </profile>
        <profile>
            <id>windows</id>
            <activation>
                <os>
                    <family>windows</family>
                </os>
            </activation>
            <build>
                <plugins>
                    <plugin>
                        <groupId>org.apache.maven.plugins</groupId>
                        <artifactId>maven-failsafe-plugin</artifactId>
                        <version>2.22.0</version>
                        <configuration>
                            <groups>org.semux.windows.WindowsIntegrationTest</groups>
                        </configuration>
                        <executions>
                            <execution>
                                <id>integration-test</id>
                                <goals>
                                    <goal>integration-test</goal>
                                </goals>
                            </execution>
                            <execution>
                                <id>verify</id>
                                <goals>
                                    <goal>verify</goal>
                                </goals>
                            </execution>
                        </executions>
                    </plugin>
                </plugins>
            </build>
        </profile>
    </profiles>
>>>>>>> a7d2534a
</project><|MERGE_RESOLUTION|>--- conflicted
+++ resolved
@@ -3,17 +3,10 @@
     <modelVersion>4.0.0</modelVersion>
     <groupId>org.semux</groupId>
     <artifactId>semux</artifactId>
-<<<<<<< HEAD
-    <version>1.4.0</version>
+
+    <version>1.5.0</version>
     <packaging>pom</packaging>
-=======
-    <version>1.5.0</version>
-    <packaging>jar</packaging>
     <description>Semux is an experimental high-performance blockchain platform that powers decentralized application.</description>
->>>>>>> a7d2534a
-
-    <description>Semux is an experimental high-performance blockchain platform that powers decentralized application.
-    </description>
 
     <organization>
         <name>Semux Foundation</name>
@@ -175,359 +168,4 @@
             </plugin>
         </plugins>
     </build>
-<<<<<<< HEAD
-=======
-
-    <dependencies>
-        <!-- EVM -->
-        <dependency>
-            <groupId>com.github.semuxproject</groupId>
-            <artifactId>evm</artifactId>
-            <version>f0cd3256aad61634e0efb320478e8075beec076f</version>
-        </dependency>
-
-        <!-- Swagger & JAX-RS API -->
-        <dependency>
-            <groupId>javax.ws.rs</groupId>
-            <artifactId>javax.ws.rs-api</artifactId>
-            <version>2.1.1</version>
-        </dependency>
-        <dependency>
-            <groupId>javax.validation</groupId>
-            <artifactId>validation-api</artifactId>
-            <version>2.0.1.Final</version>
-        </dependency>
-        <dependency>
-            <groupId>io.swagger</groupId>
-            <artifactId>swagger-annotations</artifactId>
-            <version>1.5.22</version>
-        </dependency>
-        <dependency>
-            <groupId>org.webjars</groupId>
-            <artifactId>swagger-ui</artifactId>
-            <version>3.19.4</version>
-        </dependency>
-        <!-- at least one runtime needs to be provided -->
-        <dependency>
-            <groupId>org.glassfish.jersey.core</groupId>
-            <artifactId>jersey-common</artifactId>
-            <version>2.28</version>
-            <exclusions>
-                <exclusion>
-                    <groupId>javax.annotation</groupId>
-                    <artifactId>javax.annotation-api</artifactId>
-                </exclusion>
-            </exclusions>
-        </dependency>
-
-        <!-- Java 9 Deprecated Packages Required by JAX-RS -->
-        <dependency>
-            <groupId>javax.activation</groupId>
-            <artifactId>activation</artifactId>
-            <version>1.1.1</version>
-        </dependency>
-        <dependency>
-            <groupId>javax.xml.bind</groupId>
-            <artifactId>jaxb-api</artifactId>
-            <version>2.3.1</version>
-        </dependency>
-        <dependency>
-            <groupId>javax.annotation</groupId>
-            <artifactId>javax.annotation-api</artifactId>
-            <version>1.3.2</version>
-        </dependency>
-
-        <!-- Logging framework -->
-        <dependency>
-            <groupId>org.slf4j</groupId>
-            <artifactId>slf4j-api</artifactId>
-            <version>1.7.26</version>
-        </dependency>
-        <dependency>
-            <groupId>org.apache.logging.log4j</groupId>
-            <artifactId>log4j-api</artifactId>
-            <version>2.11.2</version>
-        </dependency>
-        <dependency>
-            <groupId>org.apache.logging.log4j</groupId>
-            <artifactId>log4j-core</artifactId>
-            <version>2.11.2</version>
-        </dependency>
-        <dependency>
-            <groupId>org.apache.logging.log4j</groupId>
-            <artifactId>log4j-slf4j-impl</artifactId>
-            <version>2.11.2</version>
-        </dependency>
-
-        <!-- Bouncy Castle -->
-        <dependency>
-            <groupId>org.bouncycastle</groupId>
-            <artifactId>bcprov-jdk15on</artifactId>
-            <version>1.61</version>
-        </dependency>
-
-        <!-- LevelDB -->
-        <dependency>
-            <groupId>org.ethereum</groupId>
-            <artifactId>leveldbjni-all</artifactId>
-            <version>1.18.3</version>
-        </dependency>
-
-        <!-- Netty network framework -->
-        <dependency>
-            <groupId>io.netty</groupId>
-            <artifactId>netty-all</artifactId>
-            <version>4.1.36.Final</version>
-        </dependency>
-
-        <!-- Snappy Java -->
-        <dependency>
-            <groupId>org.xerial.snappy</groupId>
-            <artifactId>snappy-java</artifactId>
-            <version>1.1.7.3</version>
-        </dependency>
-
-        <!-- Oshi Core -->
-        <dependency>
-            <groupId>com.github.oshi</groupId>
-            <artifactId>oshi-core</artifactId>
-            <version>3.13.2</version>
-        </dependency>
-
-        <!-- Apache commons -->
-        <dependency>
-            <groupId>org.apache.commons</groupId>
-            <artifactId>commons-lang3</artifactId>
-            <version>3.9</version>
-        </dependency>
-        <dependency>
-            <groupId>org.apache.commons</groupId>
-            <artifactId>commons-collections4</artifactId>
-            <version>4.3</version>
-        </dependency>
-        <dependency>
-            <groupId>commons-logging</groupId>
-            <artifactId>commons-logging</artifactId>
-            <version>1.2</version>
-        </dependency>
-        <dependency>
-            <groupId>commons-validator</groupId>
-            <artifactId>commons-validator</artifactId>
-            <version>1.6</version>
-            <exclusions>
-                <exclusion>
-                    <groupId>commons-collections</groupId>
-                    <artifactId>commons-collections</artifactId>
-                </exclusion>
-                <exclusion>
-                    <groupId>commons-logging</groupId>
-                    <artifactId>commons-logging</artifactId>
-                </exclusion>
-            </exclusions>
-        </dependency>
-        <dependency>
-            <groupId>commons-cli</groupId>
-            <artifactId>commons-cli</artifactId>
-            <version>1.4</version>
-        </dependency>
-        <dependency>
-            <groupId>commons-io</groupId>
-            <artifactId>commons-io</artifactId>
-            <version>2.6</version>
-            <scope>test</scope>
-        </dependency>
-        <dependency>
-            <groupId>commons-net</groupId>
-            <artifactId>commons-net</artifactId>
-            <version>3.6</version>
-        </dependency>
-
-        <!-- JSON -->
-        <dependency>
-            <groupId>com.fasterxml.jackson.core</groupId>
-            <artifactId>jackson-core</artifactId>
-            <version>2.9.9</version>
-        </dependency>
-        <dependency>
-            <groupId>com.fasterxml.jackson.core</groupId>
-            <artifactId>jackson-databind</artifactId>
-            <version>2.9.9</version>
-        </dependency>
-
-        <!-- ED25519 -->
-        <dependency>
-            <groupId>net.i2p.crypto</groupId>
-            <artifactId>eddsa</artifactId>
-            <version>0.3.0</version>
-        </dependency>
-
-        <!-- zxing QR -->
-        <dependency>
-            <groupId>com.google.zxing</groupId>
-            <artifactId>core</artifactId>
-            <version>3.4.0</version>
-        </dependency>
-
-        <!-- weupnp -->
-        <dependency>
-            <groupId>org.bitlet</groupId>
-            <artifactId>weupnp</artifactId>
-            <version>0.1.4</version>
-        </dependency>
-
-        <!-- semantic version -->
-        <dependency>
-            <groupId>com.github.zafarkhaja</groupId>
-            <artifactId>java-semver</artifactId>
-            <version>0.9.0</version>
-        </dependency>
-
-        <!-- Caffeine Caching Library -->
-        <dependency>
-            <groupId>com.github.ben-manes.caffeine</groupId>
-            <artifactId>caffeine</artifactId>
-            <version>2.7.0</version>
-        </dependency>
-
-        <!-- Testing Libraries -->
-        <dependency>
-            <groupId>junit</groupId>
-            <artifactId>junit</artifactId>
-            <version>4.12</version>
-            <scope>test</scope>
-        </dependency>
-        <dependency>
-            <groupId>org.hamcrest</groupId>
-            <artifactId>hamcrest-core</artifactId>
-            <version>2.1</version>
-            <scope>test</scope>
-        </dependency>
-        <dependency>
-            <groupId>org.hamcrest</groupId>
-            <artifactId>hamcrest-library</artifactId>
-            <version>2.1</version>
-            <scope>test</scope>
-        </dependency>
-        <dependency>
-            <groupId>org.assertj</groupId>
-            <artifactId>assertj-core</artifactId>
-            <version>3.12.2</version>
-            <scope>test</scope>
-        </dependency>
-        <dependency>
-            <groupId>org.assertj</groupId>
-            <artifactId>assertj-swing</artifactId>
-            <version>3.9.2</version>
-            <scope>test</scope>
-        </dependency>
-        <dependency>
-            <groupId>org.assertj</groupId>
-            <artifactId>assertj-swing-junit</artifactId>
-            <version>3.9.2</version>
-            <scope>test</scope>
-        </dependency>
-        <dependency>
-            <groupId>org.mockito</groupId>
-            <artifactId>mockito-core</artifactId>
-            <version>2.27.0</version>
-            <scope>test</scope>
-        </dependency>
-        <dependency>
-            <groupId>com.github.stefanbirkner</groupId>
-            <artifactId>system-rules</artifactId>
-            <version>1.19.0</version>
-            <scope>test</scope>
-            <exclusions>
-                <exclusion>
-                    <groupId>junit</groupId>
-                    <artifactId>junit-dep</artifactId>
-                </exclusion>
-            </exclusions>
-        </dependency>
-        <dependency>
-            <groupId>org.awaitility</groupId>
-            <artifactId>awaitility</artifactId>
-            <version>3.1.6</version>
-            <scope>test</scope>
-        </dependency>
-        <dependency>
-            <groupId>org.rauschig</groupId>
-            <artifactId>jarchivelib</artifactId>
-            <version>1.0.0</version>
-            <scope>test</scope>
-        </dependency>
-        <dependency>
-            <groupId>org.knowm.xchart</groupId>
-            <artifactId>xchart</artifactId>
-            <version>3.5.4</version>
-            <scope>test</scope>
-        </dependency>
-        <dependency>
-            <groupId>org.apache.cxf</groupId>
-            <artifactId>cxf-rt-rs-client</artifactId>
-            <version>3.3.2</version>
-            <scope>test</scope>
-            <exclusions>
-                <exclusion>
-                    <groupId>javax.annotation</groupId>
-                    <artifactId>javax.annotation-api</artifactId>
-                </exclusion>
-            </exclusions>
-        </dependency>
-        <dependency>
-            <groupId>com.fasterxml.jackson.jaxrs</groupId>
-            <artifactId>jackson-jaxrs-json-provider</artifactId>
-            <version>2.9.9</version>
-            <scope>test</scope>
-        </dependency>
-
-    </dependencies>
-
-    <profiles>
-        <profile>
-            <id>src-build</id>
-            <activation>
-                <activeByDefault>false</activeByDefault>
-            </activation>
-            <properties>
-                <skip.git.info>true</skip.git.info>
-                <git.commit.id.abbrev>local</git.commit.id.abbrev>
-            </properties>
-        </profile>
-        <profile>
-            <id>windows</id>
-            <activation>
-                <os>
-                    <family>windows</family>
-                </os>
-            </activation>
-            <build>
-                <plugins>
-                    <plugin>
-                        <groupId>org.apache.maven.plugins</groupId>
-                        <artifactId>maven-failsafe-plugin</artifactId>
-                        <version>2.22.0</version>
-                        <configuration>
-                            <groups>org.semux.windows.WindowsIntegrationTest</groups>
-                        </configuration>
-                        <executions>
-                            <execution>
-                                <id>integration-test</id>
-                                <goals>
-                                    <goal>integration-test</goal>
-                                </goals>
-                            </execution>
-                            <execution>
-                                <id>verify</id>
-                                <goals>
-                                    <goal>verify</goal>
-                                </goals>
-                            </execution>
-                        </executions>
-                    </plugin>
-                </plugins>
-            </build>
-        </profile>
-    </profiles>
->>>>>>> a7d2534a
 </project>